{
    "name": "laravel/cashier",
    "description": "Laravel Cashier provides an expressive, fluent interface to Stripe's subscription billing services.",
    "keywords": ["laravel", "stripe", "billing"],
    "license": "MIT",
    "authors": [
        {
            "name": "Taylor Otwell",
            "email": "taylorotwell@gmail.com"
        }
    ],
    "require": {
        "php": ">=5.5.9",
        "illuminate/database": "~5.3",
        "illuminate/support": "~5.3",
        "dompdf/dompdf": "^0.6.1",
        "nesbot/carbon": "~1.0",
        "stripe/stripe-php": "~3.0",
        "symfony/http-kernel": "~2.7|~3.0"
    },
    "require-dev": {
        "illuminate/routing": "~5.3",
        "illuminate/http": "~5.3",
        "illuminate/view": "~5.3",
        "mockery/mockery": "~0.9",
        "phpunit/phpunit": "~4.0",
        "vlucas/phpdotenv": "~2.0"
    },
    "autoload": {
        "psr-4": {
            "Laravel\\Cashier\\": "src/"
        }
    },
    "extra": {
        "branch-alias": {
<<<<<<< HEAD
            "dev-master": "7.0-dev"
=======
            "dev-master": "8.0-dev"
>>>>>>> b06c17d5
        }
    },
    "minimum-stability": "dev",
    "prefer-stable": true
}<|MERGE_RESOLUTION|>--- conflicted
+++ resolved
@@ -33,11 +33,7 @@
     },
     "extra": {
         "branch-alias": {
-<<<<<<< HEAD
-            "dev-master": "7.0-dev"
-=======
             "dev-master": "8.0-dev"
->>>>>>> b06c17d5
         }
     },
     "minimum-stability": "dev",
