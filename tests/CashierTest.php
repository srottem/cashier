--- conflicted
+++ resolved
@@ -1,11 +1,7 @@
 <?php
-<<<<<<< HEAD
 
 namespace Laravel\Cashier\Tests;
 
-=======
-// > vendor\bin\phpunit vendor\laravel\cashier\tests
->>>>>>> 91239cbe
 use Carbon\Carbon;
 use Illuminate\Http\Request;
 use PHPUnit_Framework_TestCase;
@@ -246,42 +242,6 @@
         $cu->delete();
     }
 
-    public function testMultiSubscriptionsWithCoupons()
-    {
-        $user = User::create([
-            'email' => 'taylor@laravel.com',
-            'name' => 'Taylor Otwell',
-        ]);
-
-        // Create MultiSubscription
-        $multisubscription = $user
-            ->newMultisubscription()
-            ->addPlan('monthly-10-1')
-            ->addPlan('monthly-10-2')
-            ->withCoupon('coupon-1')
-            ->create($this->getTestToken());
-
-        $subscription = $user->subscription('default');
-        $this->assertTrue($user->subscribed('default'));
-        $this->assertTrue($user->onPlan('monthly-10-1'));
-        $this->assertTrue($user->onPlan('monthly-10-2'));
-        $this->assertFalse($user->onPlan('monthly-10-3'));
-        $this->assertTrue($subscription->active());
-        $this->assertFalse($subscription->cancelled());
-        $this->assertFalse($subscription->onGracePeriod());
-
-        // Invoice Tests
-        $invoice = $user->invoices()[0];
-
-        $this->assertTrue($invoice->hasDiscount());
-        $this->assertEquals('$15.00', $invoice->total());
-        $this->assertEquals('$5.00', $invoice->amountOff());
-        $this->assertFalse($invoice->discountIsPercentage());
-
-        $cu = \Stripe\Customer::retrieve($user->stripe_id);
-        $cu->delete();
-    }
-
     public function test_creating_subscription_with_an_anchored_billing_cycle()
     {
         $user = User::create([
@@ -319,6 +279,42 @@
         );
     }
 
+    public function testMultiSubscriptionsWithCoupons()
+    {
+        $user = User::create([
+            'email' => 'taylor@laravel.com',
+            'name' => 'Taylor Otwell',
+        ]);
+
+        // Create MultiSubscription
+        $multisubscription = $user
+            ->newMultisubscription()
+            ->addPlan('monthly-10-1')
+            ->addPlan('monthly-10-2')
+            ->withCoupon('coupon-1')
+            ->create($this->getTestToken());
+
+        $subscription = $user->subscription('default');
+        $this->assertTrue($user->subscribed('default'));
+        $this->assertTrue($user->onPlan('monthly-10-1'));
+        $this->assertTrue($user->onPlan('monthly-10-2'));
+        $this->assertFalse($user->onPlan('monthly-10-3'));
+        $this->assertTrue($subscription->active());
+        $this->assertFalse($subscription->cancelled());
+        $this->assertFalse($subscription->onGracePeriod());
+
+        // Invoice Tests
+        $invoice = $user->invoices()[0];
+
+        $this->assertTrue($invoice->hasDiscount());
+        $this->assertEquals('$15.00', $invoice->total());
+        $this->assertEquals('$5.00', $invoice->amountOff());
+        $this->assertFalse($invoice->discountIsPercentage());
+
+        $cu = \Stripe\Customer::retrieve($user->stripe_id);
+        $cu->delete();
+    }
+
     public function test_generic_trials()
     {
         $user = new User;
